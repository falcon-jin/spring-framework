/*
 * Copyright 2002-2020 the original author or authors.
 *
 * Licensed under the Apache License, Version 2.0 (the "License");
 * you may not use this file except in compliance with the License.
 * You may obtain a copy of the License at
 *
 *      https://www.apache.org/licenses/LICENSE-2.0
 *
 * Unless required by applicable law or agreed to in writing, software
 * distributed under the License is distributed on an "AS IS" BASIS,
 * WITHOUT WARRANTIES OR CONDITIONS OF ANY KIND, either express or implied.
 * See the License for the specific language governing permissions and
 * limitations under the License.
 */

package org.springframework.http;

import java.io.Serializable;
import java.net.InetSocketAddress;
import java.net.URI;
import java.nio.charset.Charset;
import java.nio.charset.CharsetEncoder;
import java.nio.charset.StandardCharsets;
import java.text.DecimalFormat;
import java.text.DecimalFormatSymbols;
import java.time.Duration;
import java.time.Instant;
import java.time.ZoneId;
import java.time.ZonedDateTime;
import java.time.format.DateTimeFormatter;
import java.time.format.DateTimeParseException;
import java.util.ArrayList;
import java.util.Base64;
import java.util.Collection;
import java.util.Collections;
import java.util.EnumSet;
import java.util.List;
import java.util.Locale;
import java.util.Map;
import java.util.Set;
import java.util.StringJoiner;
import java.util.regex.Matcher;
import java.util.regex.Pattern;
import java.util.stream.Collectors;

import org.springframework.lang.Nullable;
import org.springframework.util.Assert;
import org.springframework.util.CollectionUtils;
import org.springframework.util.LinkedCaseInsensitiveMap;
import org.springframework.util.LinkedMultiValueMap;
import org.springframework.util.MultiValueMap;
import org.springframework.util.StringUtils;

/**
 * A data structure representing HTTP request or response headers, mapping String header names
 * to a list of String values, also offering accessors for common application-level data types.
 *
 * <p>In addition to the regular methods defined by {@link Map}, this class offers many common
 * convenience methods, for example:
 * <ul>
 * <li>{@link #getFirst(String)} returns the first value associated with a given header name</li>
 * <li>{@link #add(String, String)} adds a header value to the list of values for a header name</li>
 * <li>{@link #set(String, String)} sets the header value to a single string value</li>
 * </ul>
 *
 * <p>Note that {@code HttpHeaders} generally treats header names in a case-insensitive manner.
 *
 * @author Arjen Poutsma
 * @author Sebastien Deleuze
 * @author Brian Clozel
 * @author Juergen Hoeller
 * @author Josh Long
 * @author Sam Brannen
 * @since 3.0
 */
public class HttpHeaders implements MultiValueMap<String, String>, Serializable {

	private static final long serialVersionUID = -8578554704772377436L;


	/**
	 * The HTTP {@code Accept} header field name.
	 * @see <a href="https://tools.ietf.org/html/rfc7231#section-5.3.2">Section 5.3.2 of RFC 7231</a>
	 */
	public static final String ACCEPT = "Accept";
	/**
	 * The HTTP {@code Accept-Charset} header field name.
	 * @see <a href="https://tools.ietf.org/html/rfc7231#section-5.3.3">Section 5.3.3 of RFC 7231</a>
	 */
	public static final String ACCEPT_CHARSET = "Accept-Charset";
	/**
	 * The HTTP {@code Accept-Encoding} header field name.
	 * @see <a href="https://tools.ietf.org/html/rfc7231#section-5.3.4">Section 5.3.4 of RFC 7231</a>
	 */
	public static final String ACCEPT_ENCODING = "Accept-Encoding";
	/**
	 * The HTTP {@code Accept-Language} header field name.
	 * @see <a href="https://tools.ietf.org/html/rfc7231#section-5.3.5">Section 5.3.5 of RFC 7231</a>
	 */
	public static final String ACCEPT_LANGUAGE = "Accept-Language";
	/**
	 * The HTTP {@code Accept-Ranges} header field name.
	 * @see <a href="https://tools.ietf.org/html/rfc7233#section-2.3">Section 5.3.5 of RFC 7233</a>
	 */
	public static final String ACCEPT_RANGES = "Accept-Ranges";
	/**
	 * The CORS {@code Access-Control-Allow-Credentials} response header field name.
	 * @see <a href="https://www.w3.org/TR/cors/">CORS W3C recommendation</a>
	 */
	public static final String ACCESS_CONTROL_ALLOW_CREDENTIALS = "Access-Control-Allow-Credentials";
	/**
	 * The CORS {@code Access-Control-Allow-Headers} response header field name.
	 * @see <a href="https://www.w3.org/TR/cors/">CORS W3C recommendation</a>
	 */
	public static final String ACCESS_CONTROL_ALLOW_HEADERS = "Access-Control-Allow-Headers";
	/**
	 * The CORS {@code Access-Control-Allow-Methods} response header field name.
	 * @see <a href="https://www.w3.org/TR/cors/">CORS W3C recommendation</a>
	 */
	public static final String ACCESS_CONTROL_ALLOW_METHODS = "Access-Control-Allow-Methods";
	/**
	 * The CORS {@code Access-Control-Allow-Origin} response header field name.
	 * @see <a href="https://www.w3.org/TR/cors/">CORS W3C recommendation</a>
	 */
	public static final String ACCESS_CONTROL_ALLOW_ORIGIN = "Access-Control-Allow-Origin";
	/**
	 * The CORS {@code Access-Control-Expose-Headers} response header field name.
	 * @see <a href="https://www.w3.org/TR/cors/">CORS W3C recommendation</a>
	 */
	public static final String ACCESS_CONTROL_EXPOSE_HEADERS = "Access-Control-Expose-Headers";
	/**
	 * The CORS {@code Access-Control-Max-Age} response header field name.
	 * @see <a href="https://www.w3.org/TR/cors/">CORS W3C recommendation</a>
	 */
	public static final String ACCESS_CONTROL_MAX_AGE = "Access-Control-Max-Age";
	/**
	 * The CORS {@code Access-Control-Request-Headers} request header field name.
	 * @see <a href="https://www.w3.org/TR/cors/">CORS W3C recommendation</a>
	 */
	public static final String ACCESS_CONTROL_REQUEST_HEADERS = "Access-Control-Request-Headers";
	/**
	 * The CORS {@code Access-Control-Request-Method} request header field name.
	 * @see <a href="https://www.w3.org/TR/cors/">CORS W3C recommendation</a>
	 */
	public static final String ACCESS_CONTROL_REQUEST_METHOD = "Access-Control-Request-Method";
	/**
	 * The HTTP {@code Age} header field name.
	 * @see <a href="https://tools.ietf.org/html/rfc7234#section-5.1">Section 5.1 of RFC 7234</a>
	 */
	public static final String AGE = "Age";
	/**
	 * The HTTP {@code Allow} header field name.
	 * @see <a href="https://tools.ietf.org/html/rfc7231#section-7.4.1">Section 7.4.1 of RFC 7231</a>
	 */
	public static final String ALLOW = "Allow";
	/**
	 * The HTTP {@code Authorization} header field name.
	 * @see <a href="https://tools.ietf.org/html/rfc7235#section-4.2">Section 4.2 of RFC 7235</a>
	 */
	public static final String AUTHORIZATION = "Authorization";
	/**
	 * The HTTP {@code Cache-Control} header field name.
	 * @see <a href="https://tools.ietf.org/html/rfc7234#section-5.2">Section 5.2 of RFC 7234</a>
	 */
	public static final String CACHE_CONTROL = "Cache-Control";
	/**
	 * The HTTP {@code Connection} header field name.
	 * @see <a href="https://tools.ietf.org/html/rfc7230#section-6.1">Section 6.1 of RFC 7230</a>
	 */
	public static final String CONNECTION = "Connection";
	/**
	 * The HTTP {@code Content-Encoding} header field name.
	 * @see <a href="https://tools.ietf.org/html/rfc7231#section-3.1.2.2">Section 3.1.2.2 of RFC 7231</a>
	 */
	public static final String CONTENT_ENCODING = "Content-Encoding";
	/**
	 * The HTTP {@code Content-Disposition} header field name.
	 * @see <a href="https://tools.ietf.org/html/rfc6266">RFC 6266</a>
	 */
	public static final String CONTENT_DISPOSITION = "Content-Disposition";
	/**
	 * The HTTP {@code Content-Language} header field name.
	 * @see <a href="https://tools.ietf.org/html/rfc7231#section-3.1.3.2">Section 3.1.3.2 of RFC 7231</a>
	 */
	public static final String CONTENT_LANGUAGE = "Content-Language";
	/**
	 * The HTTP {@code Content-Length} header field name.
	 * @see <a href="https://tools.ietf.org/html/rfc7230#section-3.3.2">Section 3.3.2 of RFC 7230</a>
	 */
	public static final String CONTENT_LENGTH = "Content-Length";
	/**
	 * The HTTP {@code Content-Location} header field name.
	 * @see <a href="https://tools.ietf.org/html/rfc7231#section-3.1.4.2">Section 3.1.4.2 of RFC 7231</a>
	 */
	public static final String CONTENT_LOCATION = "Content-Location";
	/**
	 * The HTTP {@code Content-Range} header field name.
	 * @see <a href="https://tools.ietf.org/html/rfc7233#section-4.2">Section 4.2 of RFC 7233</a>
	 */
	public static final String CONTENT_RANGE = "Content-Range";
	/**
	 * The HTTP {@code Content-Type} header field name.
	 * @see <a href="https://tools.ietf.org/html/rfc7231#section-3.1.1.5">Section 3.1.1.5 of RFC 7231</a>
	 */
	public static final String CONTENT_TYPE = "Content-Type";
	/**
	 * The HTTP {@code Cookie} header field name.
	 * @see <a href="https://tools.ietf.org/html/rfc2109#section-4.3.4">Section 4.3.4 of RFC 2109</a>
	 */
	public static final String COOKIE = "Cookie";
	/**
	 * The HTTP {@code Date} header field name.
	 * @see <a href="https://tools.ietf.org/html/rfc7231#section-7.1.1.2">Section 7.1.1.2 of RFC 7231</a>
	 */
	public static final String DATE = "Date";
	/**
	 * The HTTP {@code ETag} header field name.
	 * @see <a href="https://tools.ietf.org/html/rfc7232#section-2.3">Section 2.3 of RFC 7232</a>
	 */
	public static final String ETAG = "ETag";
	/**
	 * The HTTP {@code Expect} header field name.
	 * @see <a href="https://tools.ietf.org/html/rfc7231#section-5.1.1">Section 5.1.1 of RFC 7231</a>
	 */
	public static final String EXPECT = "Expect";
	/**
	 * The HTTP {@code Expires} header field name.
	 * @see <a href="https://tools.ietf.org/html/rfc7234#section-5.3">Section 5.3 of RFC 7234</a>
	 */
	public static final String EXPIRES = "Expires";
	/**
	 * The HTTP {@code From} header field name.
	 * @see <a href="https://tools.ietf.org/html/rfc7231#section-5.5.1">Section 5.5.1 of RFC 7231</a>
	 */
	public static final String FROM = "From";
	/**
	 * The HTTP {@code Host} header field name.
	 * @see <a href="https://tools.ietf.org/html/rfc7230#section-5.4">Section 5.4 of RFC 7230</a>
	 */
	public static final String HOST = "Host";
	/**
	 * The HTTP {@code If-Match} header field name.
	 * @see <a href="https://tools.ietf.org/html/rfc7232#section-3.1">Section 3.1 of RFC 7232</a>
	 */
	public static final String IF_MATCH = "If-Match";
	/**
	 * The HTTP {@code If-Modified-Since} header field name.
	 * @see <a href="https://tools.ietf.org/html/rfc7232#section-3.3">Section 3.3 of RFC 7232</a>
	 */
	public static final String IF_MODIFIED_SINCE = "If-Modified-Since";
	/**
	 * The HTTP {@code If-None-Match} header field name.
	 * @see <a href="https://tools.ietf.org/html/rfc7232#section-3.2">Section 3.2 of RFC 7232</a>
	 */
	public static final String IF_NONE_MATCH = "If-None-Match";
	/**
	 * The HTTP {@code If-Range} header field name.
	 * @see <a href="https://tools.ietf.org/html/rfc7233#section-3.2">Section 3.2 of RFC 7233</a>
	 */
	public static final String IF_RANGE = "If-Range";
	/**
	 * The HTTP {@code If-Unmodified-Since} header field name.
	 * @see <a href="https://tools.ietf.org/html/rfc7232#section-3.4">Section 3.4 of RFC 7232</a>
	 */
	public static final String IF_UNMODIFIED_SINCE = "If-Unmodified-Since";
	/**
	 * The HTTP {@code Last-Modified} header field name.
	 * @see <a href="https://tools.ietf.org/html/rfc7232#section-2.2">Section 2.2 of RFC 7232</a>
	 */
	public static final String LAST_MODIFIED = "Last-Modified";
	/**
	 * The HTTP {@code Link} header field name.
	 * @see <a href="https://tools.ietf.org/html/rfc5988">RFC 5988</a>
	 */
	public static final String LINK = "Link";
	/**
	 * The HTTP {@code Location} header field name.
	 * @see <a href="https://tools.ietf.org/html/rfc7231#section-7.1.2">Section 7.1.2 of RFC 7231</a>
	 */
	public static final String LOCATION = "Location";
	/**
	 * The HTTP {@code Max-Forwards} header field name.
	 * @see <a href="https://tools.ietf.org/html/rfc7231#section-5.1.2">Section 5.1.2 of RFC 7231</a>
	 */
	public static final String MAX_FORWARDS = "Max-Forwards";
	/**
	 * The HTTP {@code Origin} header field name.
	 * @see <a href="https://tools.ietf.org/html/rfc6454">RFC 6454</a>
	 */
	public static final String ORIGIN = "Origin";
	/**
	 * The HTTP {@code Pragma} header field name.
	 * @see <a href="https://tools.ietf.org/html/rfc7234#section-5.4">Section 5.4 of RFC 7234</a>
	 */
	public static final String PRAGMA = "Pragma";
	/**
	 * The HTTP {@code Proxy-Authenticate} header field name.
	 * @see <a href="https://tools.ietf.org/html/rfc7235#section-4.3">Section 4.3 of RFC 7235</a>
	 */
	public static final String PROXY_AUTHENTICATE = "Proxy-Authenticate";
	/**
	 * The HTTP {@code Proxy-Authorization} header field name.
	 * @see <a href="https://tools.ietf.org/html/rfc7235#section-4.4">Section 4.4 of RFC 7235</a>
	 */
	public static final String PROXY_AUTHORIZATION = "Proxy-Authorization";
	/**
	 * The HTTP {@code Range} header field name.
	 * @see <a href="https://tools.ietf.org/html/rfc7233#section-3.1">Section 3.1 of RFC 7233</a>
	 */
	public static final String RANGE = "Range";
	/**
	 * The HTTP {@code Referer} header field name.
	 * @see <a href="https://tools.ietf.org/html/rfc7231#section-5.5.2">Section 5.5.2 of RFC 7231</a>
	 */
	public static final String REFERER = "Referer";
	/**
	 * The HTTP {@code Retry-After} header field name.
	 * @see <a href="https://tools.ietf.org/html/rfc7231#section-7.1.3">Section 7.1.3 of RFC 7231</a>
	 */
	public static final String RETRY_AFTER = "Retry-After";
	/**
	 * The HTTP {@code Server} header field name.
	 * @see <a href="https://tools.ietf.org/html/rfc7231#section-7.4.2">Section 7.4.2 of RFC 7231</a>
	 */
	public static final String SERVER = "Server";
	/**
	 * The HTTP {@code Set-Cookie} header field name.
	 * @see <a href="https://tools.ietf.org/html/rfc2109#section-4.2.2">Section 4.2.2 of RFC 2109</a>
	 */
	public static final String SET_COOKIE = "Set-Cookie";
	/**
	 * The HTTP {@code Set-Cookie2} header field name.
	 * @see <a href="https://tools.ietf.org/html/rfc2965">RFC 2965</a>
	 */
	public static final String SET_COOKIE2 = "Set-Cookie2";
	/**
	 * The HTTP {@code TE} header field name.
	 * @see <a href="https://tools.ietf.org/html/rfc7230#section-4.3">Section 4.3 of RFC 7230</a>
	 */
	public static final String TE = "TE";
	/**
	 * The HTTP {@code Trailer} header field name.
	 * @see <a href="https://tools.ietf.org/html/rfc7230#section-4.4">Section 4.4 of RFC 7230</a>
	 */
	public static final String TRAILER = "Trailer";
	/**
	 * The HTTP {@code Transfer-Encoding} header field name.
	 * @see <a href="https://tools.ietf.org/html/rfc7230#section-3.3.1">Section 3.3.1 of RFC 7230</a>
	 */
	public static final String TRANSFER_ENCODING = "Transfer-Encoding";
	/**
	 * The HTTP {@code Upgrade} header field name.
	 * @see <a href="https://tools.ietf.org/html/rfc7230#section-6.7">Section 6.7 of RFC 7230</a>
	 */
	public static final String UPGRADE = "Upgrade";
	/**
	 * The HTTP {@code User-Agent} header field name.
	 * @see <a href="https://tools.ietf.org/html/rfc7231#section-5.5.3">Section 5.5.3 of RFC 7231</a>
	 */
	public static final String USER_AGENT = "User-Agent";
	/**
	 * The HTTP {@code Vary} header field name.
	 * @see <a href="https://tools.ietf.org/html/rfc7231#section-7.1.4">Section 7.1.4 of RFC 7231</a>
	 */
	public static final String VARY = "Vary";
	/**
	 * The HTTP {@code Via} header field name.
	 * @see <a href="https://tools.ietf.org/html/rfc7230#section-5.7.1">Section 5.7.1 of RFC 7230</a>
	 */
	public static final String VIA = "Via";
	/**
	 * The HTTP {@code Warning} header field name.
	 * @see <a href="https://tools.ietf.org/html/rfc7234#section-5.5">Section 5.5 of RFC 7234</a>
	 */
	public static final String WARNING = "Warning";
	/**
	 * The HTTP {@code WWW-Authenticate} header field name.
	 * @see <a href="https://tools.ietf.org/html/rfc7235#section-4.1">Section 4.1 of RFC 7235</a>
	 */
	public static final String WWW_AUTHENTICATE = "WWW-Authenticate";


	/**
	 * An empty {@code HttpHeaders} instance (immutable).
	 * @since 5.0
	 */
	public static final HttpHeaders EMPTY = new ReadOnlyHttpHeaders(new LinkedMultiValueMap<>());

	/**
	 * Pattern matching ETag multiple field values in headers such as "If-Match", "If-None-Match".
	 * @see <a href="https://tools.ietf.org/html/rfc7232#section-2.3">Section 2.3 of RFC 7232</a>
	 */
	private static final Pattern ETAG_HEADER_VALUE_PATTERN = Pattern.compile("\\*|\\s*((W\\/)?(\"[^\"]*\"))\\s*,?");

	private static final DecimalFormatSymbols DECIMAL_FORMAT_SYMBOLS = new DecimalFormatSymbols(Locale.ENGLISH);

	private static final ZoneId GMT = ZoneId.of("GMT");

	/**
	 * Date formats with time zone as specified in the HTTP RFC to use for formatting.
	 * @see <a href="https://tools.ietf.org/html/rfc7231#section-7.1.1.1">Section 7.1.1.1 of RFC 7231</a>
	 */
	private static final DateTimeFormatter DATE_FORMATTER = DateTimeFormatter.ofPattern("EEE, dd MMM yyyy HH:mm:ss zzz", Locale.US).withZone(GMT);

	/**
	 * Date formats with time zone as specified in the HTTP RFC to use for parsing.
	 * @see <a href="https://tools.ietf.org/html/rfc7231#section-7.1.1.1">Section 7.1.1.1 of RFC 7231</a>
	 */
	private static final DateTimeFormatter[] DATE_PARSERS = new DateTimeFormatter[] {
			DateTimeFormatter.RFC_1123_DATE_TIME,
			DateTimeFormatter.ofPattern("EEEE, dd-MMM-yy HH:mm:ss zzz", Locale.US),
			DateTimeFormatter.ofPattern("EEE MMM dd HH:mm:ss yyyy", Locale.US).withZone(GMT)
	};


	final MultiValueMap<String, String> headers;


	/**
	 * Construct a new, empty instance of the {@code HttpHeaders} object.
	 * <p>This is the common constructor, using a case-insensitive map structure.
	 */
	public HttpHeaders() {
		this(CollectionUtils.toMultiValueMap(new LinkedCaseInsensitiveMap<>(8, Locale.ENGLISH)));
	}

	/**
	 * Construct a new {@code HttpHeaders} instance backed by an existing map.
	 * <p>This constructor is available as an optimization for adapting to existing
	 * headers map structures, primarily for internal use within the framework.
	 * @param headers the headers map (expected to operate with case-insensitive keys)
	 * @since 5.1
	 */
	public HttpHeaders(MultiValueMap<String, String> headers) {
		Assert.notNull(headers, "MultiValueMap must not be null");
		this.headers = headers;
	}


	/**
	 * Get the list of header values for the given header name, if any.
	 * @param headerName the header name
	 * @return the list of header values, or an empty list
	 * @since 5.2
	 */
	public List<String> getOrEmpty(Object headerName) {
		List<String> values = get(headerName);
		return (values != null ? values : Collections.emptyList());
	}

	/**
	 * Set the list of acceptable {@linkplain MediaType media types},
	 * as specified by the {@code Accept} header.
	 */
	public void setAccept(List<MediaType> acceptableMediaTypes) {
		set(ACCEPT, MediaType.toString(acceptableMediaTypes));
	}

	/**
	 * Return the list of acceptable {@linkplain MediaType media types},
	 * as specified by the {@code Accept} header.
	 * <p>Returns an empty list when the acceptable media types are unspecified.
	 */
	public List<MediaType> getAccept() {
		return MediaType.parseMediaTypes(get(ACCEPT));
	}

	/**
	 * Set the acceptable language ranges, as specified by the
	 * {@literal Accept-Language} header.
	 * @since 5.0
	 */
	public void setAcceptLanguage(List<Locale.LanguageRange> languages) {
		Assert.notNull(languages, "LanguageRange List must not be null");
		DecimalFormat decimal = new DecimalFormat("0.0", DECIMAL_FORMAT_SYMBOLS);
		List<String> values = languages.stream()
				.map(range ->
						range.getWeight() == Locale.LanguageRange.MAX_WEIGHT ?
								range.getRange() :
								range.getRange() + ";q=" + decimal.format(range.getWeight()))
				.collect(Collectors.toList());
		set(ACCEPT_LANGUAGE, toCommaDelimitedString(values));
	}

	/**
	 * Return the language ranges from the {@literal "Accept-Language"} header.
	 * <p>If you only need sorted, preferred locales only use
	 * {@link #getAcceptLanguageAsLocales()} or if you need to filter based on
	 * a list of supported locales you can pass the returned list to
	 * {@link Locale#filter(List, Collection)}.
	 * @throws IllegalArgumentException if the value cannot be converted to a language range
	 * @since 5.0
	 */
	public List<Locale.LanguageRange> getAcceptLanguage() {
		String value = getFirst(ACCEPT_LANGUAGE);
		return (StringUtils.hasText(value) ? Locale.LanguageRange.parse(value) : Collections.emptyList());
	}

	/**
	 * Variant of {@link #setAcceptLanguage(List)} using {@link Locale}'s.
	 * @since 5.0
	 */
	public void setAcceptLanguageAsLocales(List<Locale> locales) {
		setAcceptLanguage(locales.stream()
				.map(locale -> new Locale.LanguageRange(locale.toLanguageTag()))
				.collect(Collectors.toList()));
	}

	/**
	 * A variant of {@link #getAcceptLanguage()} that converts each
	 * {@link java.util.Locale.LanguageRange} to a {@link Locale}.
	 * @return the locales or an empty list
	 * @throws IllegalArgumentException if the value cannot be converted to a locale
	 * @since 5.0
	 */
	public List<Locale> getAcceptLanguageAsLocales() {
		List<Locale.LanguageRange> ranges = getAcceptLanguage();
		if (ranges.isEmpty()) {
			return Collections.emptyList();
		}
		return ranges.stream()
				.map(range -> Locale.forLanguageTag(range.getRange()))
				.filter(locale -> StringUtils.hasText(locale.getDisplayName()))
				.collect(Collectors.toList());
	}

	/**
	 * Set the (new) value of the {@code Access-Control-Allow-Credentials} response header.
	 */
	public void setAccessControlAllowCredentials(boolean allowCredentials) {
		set(ACCESS_CONTROL_ALLOW_CREDENTIALS, Boolean.toString(allowCredentials));
	}

	/**
	 * Return the value of the {@code Access-Control-Allow-Credentials} response header.
	 */
	public boolean getAccessControlAllowCredentials() {
		return Boolean.parseBoolean(getFirst(ACCESS_CONTROL_ALLOW_CREDENTIALS));
	}

	/**
	 * Set the (new) value of the {@code Access-Control-Allow-Headers} response header.
	 */
	public void setAccessControlAllowHeaders(List<String> allowedHeaders) {
		set(ACCESS_CONTROL_ALLOW_HEADERS, toCommaDelimitedString(allowedHeaders));
	}

	/**
	 * Return the value of the {@code Access-Control-Allow-Headers} response header.
	 */
	public List<String> getAccessControlAllowHeaders() {
		return getValuesAsList(ACCESS_CONTROL_ALLOW_HEADERS);
	}

	/**
	 * Set the (new) value of the {@code Access-Control-Allow-Methods} response header.
	 */
	public void setAccessControlAllowMethods(List<HttpMethod> allowedMethods) {
		set(ACCESS_CONTROL_ALLOW_METHODS, StringUtils.collectionToCommaDelimitedString(allowedMethods));
	}

	/**
	 * Return the value of the {@code Access-Control-Allow-Methods} response header.
	 */
	public List<HttpMethod> getAccessControlAllowMethods() {
		List<HttpMethod> result = new ArrayList<>();
		String value = getFirst(ACCESS_CONTROL_ALLOW_METHODS);
		if (value != null) {
			String[] tokens = StringUtils.tokenizeToStringArray(value, ",");
			for (String token : tokens) {
				HttpMethod resolved = HttpMethod.resolve(token);
				if (resolved != null) {
					result.add(resolved);
				}
			}
		}
		return result;
	}

	/**
	 * Set the (new) value of the {@code Access-Control-Allow-Origin} response header.
	 */
	public void setAccessControlAllowOrigin(@Nullable String allowedOrigin) {
		setOrRemove(ACCESS_CONTROL_ALLOW_ORIGIN, allowedOrigin);
	}

	/**
	 * Return the value of the {@code Access-Control-Allow-Origin} response header.
	 */
	@Nullable
	public String getAccessControlAllowOrigin() {
		return getFieldValues(ACCESS_CONTROL_ALLOW_ORIGIN);
	}

	/**
	 * Set the (new) value of the {@code Access-Control-Expose-Headers} response header.
	 */
	public void setAccessControlExposeHeaders(List<String> exposedHeaders) {
		set(ACCESS_CONTROL_EXPOSE_HEADERS, toCommaDelimitedString(exposedHeaders));
	}

	/**
	 * Return the value of the {@code Access-Control-Expose-Headers} response header.
	 */
	public List<String> getAccessControlExposeHeaders() {
		return getValuesAsList(ACCESS_CONTROL_EXPOSE_HEADERS);
	}

	/**
	 * Set the (new) value of the {@code Access-Control-Max-Age} response header.
	 * @since 5.2
	 */
	public void setAccessControlMaxAge(Duration maxAge) {
		set(ACCESS_CONTROL_MAX_AGE, Long.toString(maxAge.getSeconds()));
	}

	/**
	 * Set the (new) value of the {@code Access-Control-Max-Age} response header.
	 */
	public void setAccessControlMaxAge(long maxAge) {
		set(ACCESS_CONTROL_MAX_AGE, Long.toString(maxAge));
	}

	/**
	 * Return the value of the {@code Access-Control-Max-Age} response header.
	 * <p>Returns -1 when the max age is unknown.
	 */
	public long getAccessControlMaxAge() {
		String value = getFirst(ACCESS_CONTROL_MAX_AGE);
		return (value != null ? Long.parseLong(value) : -1);
	}

	/**
	 * Set the (new) value of the {@code Access-Control-Request-Headers} request header.
	 */
	public void setAccessControlRequestHeaders(List<String> requestHeaders) {
		set(ACCESS_CONTROL_REQUEST_HEADERS, toCommaDelimitedString(requestHeaders));
	}

	/**
	 * Return the value of the {@code Access-Control-Request-Headers} request header.
	 */
	public List<String> getAccessControlRequestHeaders() {
		return getValuesAsList(ACCESS_CONTROL_REQUEST_HEADERS);
	}

	/**
	 * Set the (new) value of the {@code Access-Control-Request-Method} request header.
	 */
	public void setAccessControlRequestMethod(@Nullable HttpMethod requestMethod) {
		setOrRemove(ACCESS_CONTROL_REQUEST_METHOD, (requestMethod != null ? requestMethod.name() : null));
	}

	/**
	 * Return the value of the {@code Access-Control-Request-Method} request header.
	 */
	@Nullable
	public HttpMethod getAccessControlRequestMethod() {
		return HttpMethod.resolve(getFirst(ACCESS_CONTROL_REQUEST_METHOD));
	}

	/**
	 * Set the list of acceptable {@linkplain Charset charsets},
	 * as specified by the {@code Accept-Charset} header.
	 */
	public void setAcceptCharset(List<Charset> acceptableCharsets) {
		StringJoiner joiner = new StringJoiner(", ");
		for (Charset charset : acceptableCharsets) {
			joiner.add(charset.name().toLowerCase(Locale.ENGLISH));
		}
		set(ACCEPT_CHARSET, joiner.toString());
	}

	/**
	 * Return the list of acceptable {@linkplain Charset charsets},
	 * as specified by the {@code Accept-Charset} header.
	 */
	public List<Charset> getAcceptCharset() {
		String value = getFirst(ACCEPT_CHARSET);
		if (value != null) {
			String[] tokens = StringUtils.tokenizeToStringArray(value, ",");
			List<Charset> result = new ArrayList<>(tokens.length);
			for (String token : tokens) {
				int paramIdx = token.indexOf(';');
				String charsetName;
				if (paramIdx == -1) {
					charsetName = token;
				}
				else {
					charsetName = token.substring(0, paramIdx);
				}
				if (!charsetName.equals("*")) {
					result.add(Charset.forName(charsetName));
				}
			}
			return result;
		}
		else {
			return Collections.emptyList();
		}
	}

	/**
	 * Set the set of allowed {@link HttpMethod HTTP methods},
	 * as specified by the {@code Allow} header.
	 */
	public void setAllow(Set<HttpMethod> allowedMethods) {
		set(ALLOW, StringUtils.collectionToCommaDelimitedString(allowedMethods));
	}

	/**
	 * Return the set of allowed {@link HttpMethod HTTP methods},
	 * as specified by the {@code Allow} header.
	 * <p>Returns an empty set when the allowed methods are unspecified.
	 */
	public Set<HttpMethod> getAllow() {
		String value = getFirst(ALLOW);
		if (StringUtils.hasLength(value)) {
			String[] tokens = StringUtils.tokenizeToStringArray(value, ",");
			List<HttpMethod> result = new ArrayList<>(tokens.length);
			for (String token : tokens) {
				HttpMethod resolved = HttpMethod.resolve(token);
				if (resolved != null) {
					result.add(resolved);
				}
			}
			return EnumSet.copyOf(result);
		}
		else {
			return EnumSet.noneOf(HttpMethod.class);
		}
	}

	/**
	 * Set the value of the {@linkplain #AUTHORIZATION Authorization} header to
	 * Basic Authentication based on the given username and password.
	 * <p>Note that this method only supports characters in the
	 * {@link StandardCharsets#ISO_8859_1 ISO-8859-1} character set.
	 * @param username the username
	 * @param password the password
	 * @throws IllegalArgumentException if either {@code user} or
	 * {@code password} contain characters that cannot be encoded to ISO-8859-1
	 * @since 5.1
	 * @see #setBasicAuth(String)
	 * @see #setBasicAuth(String, String, Charset)
	 * @see #encodeBasicAuth(String, String, Charset)
	 * @see <a href="https://tools.ietf.org/html/rfc7617">RFC 7617</a>
	 */
	public void setBasicAuth(String username, String password) {
		setBasicAuth(username, password, null);
	}

	/**
	 * Set the value of the {@linkplain #AUTHORIZATION Authorization} header to
	 * Basic Authentication based on the given username and password.
	 * @param username the username
	 * @param password the password
	 * @param charset the charset to use to convert the credentials into an octet
	 * sequence. Defaults to {@linkplain StandardCharsets#ISO_8859_1 ISO-8859-1}.
	 * @throws IllegalArgumentException if {@code username} or {@code password}
	 * contains characters that cannot be encoded to the given charset
	 * @since 5.1
	 * @see #setBasicAuth(String)
	 * @see #setBasicAuth(String, String)
	 * @see #encodeBasicAuth(String, String, Charset)
	 * @see <a href="https://tools.ietf.org/html/rfc7617">RFC 7617</a>
	 */
	public void setBasicAuth(String username, String password, @Nullable Charset charset) {
		setBasicAuth(encodeBasicAuth(username, password, charset));
	}

	/**
	 * Set the value of the {@linkplain #AUTHORIZATION Authorization} header to
	 * Basic Authentication based on the given {@linkplain #encodeBasicAuth
	 * encoded credentials}.
	 * <p>Favor this method over {@link #setBasicAuth(String, String)} and
	 * {@link #setBasicAuth(String, String, Charset)} if you wish to cache the
	 * encoded credentials.
	 * @param encodedCredentials the encoded credentials
	 * @throws IllegalArgumentException if supplied credentials string is
	 * {@code null} or blank
	 * @since 5.2
	 * @see #setBasicAuth(String, String)
	 * @see #setBasicAuth(String, String, Charset)
	 * @see #encodeBasicAuth(String, String, Charset)
	 * @see <a href="https://tools.ietf.org/html/rfc7617">RFC 7617</a>
	 */
	public void setBasicAuth(String encodedCredentials) {
		Assert.hasText(encodedCredentials, "'encodedCredentials' must not be null or blank");
		set(AUTHORIZATION, "Basic " + encodedCredentials);
	}

	/**
	 * Set the value of the {@linkplain #AUTHORIZATION Authorization} header to
	 * the given Bearer token.
	 * @param token the Base64 encoded token
	 * @since 5.1
	 * @see <a href="https://tools.ietf.org/html/rfc6750">RFC 6750</a>
	 */
	public void setBearerAuth(String token) {
		set(AUTHORIZATION, "Bearer " + token);
	}

	/**
	 * Set a configured {@link CacheControl} instance as the
	 * new value of the {@code Cache-Control} header.
	 * @since 5.0.5
	 */
	public void setCacheControl(CacheControl cacheControl) {
		setOrRemove(CACHE_CONTROL, cacheControl.getHeaderValue());
	}

	/**
	 * Set the (new) value of the {@code Cache-Control} header.
	 */
	public void setCacheControl(@Nullable String cacheControl) {
		setOrRemove(CACHE_CONTROL, cacheControl);
	}

	/**
	 * Return the value of the {@code Cache-Control} header.
	 */
	@Nullable
	public String getCacheControl() {
		return getFieldValues(CACHE_CONTROL);
	}

	/**
	 * Set the (new) value of the {@code Connection} header.
	 */
	public void setConnection(String connection) {
		set(CONNECTION, connection);
	}

	/**
	 * Set the (new) value of the {@code Connection} header.
	 */
	public void setConnection(List<String> connection) {
		set(CONNECTION, toCommaDelimitedString(connection));
	}

	/**
	 * Return the value of the {@code Connection} header.
	 */
	public List<String> getConnection() {
		return getValuesAsList(CONNECTION);
	}

	/**
	 * Set the {@code Content-Disposition} header when creating a
	 * {@code "multipart/form-data"} request.
	 * <p>Applications typically would not set this header directly but
	 * rather prepare a {@code MultiValueMap<String, Object>}, containing an
	 * Object or a {@link org.springframework.core.io.Resource} for each part,
	 * and then pass that to the {@code RestTemplate} or {@code WebClient}.
	 * @param name the control name
	 * @param filename the filename (may be {@code null})
	 * @see #getContentDisposition()
	 */
	public void setContentDispositionFormData(String name, @Nullable String filename) {
		Assert.notNull(name, "Name must not be null");
		ContentDisposition.Builder disposition = ContentDisposition.builder("form-data").name(name);
		if (filename != null) {
			disposition.filename(filename);
		}
		setContentDisposition(disposition.build());
	}

	/**
	 * Set the {@literal Content-Disposition} header.
	 * <p>This could be used on a response to indicate if the content is
	 * expected to be displayed inline in the browser or as an attachment to be
	 * saved locally.
	 * <p>It can also be used for a {@code "multipart/form-data"} request.
	 * For more details see notes on {@link #setContentDispositionFormData}.
	 * @since 5.0
	 * @see #getContentDisposition()
	 */
	public void setContentDisposition(ContentDisposition contentDisposition) {
		set(CONTENT_DISPOSITION, contentDisposition.toString());
	}

	/**
	 * Return a parsed representation of the {@literal Content-Disposition} header.
	 * @since 5.0
	 * @see #setContentDisposition(ContentDisposition)
	 */
	public ContentDisposition getContentDisposition() {
		String contentDisposition = getFirst(CONTENT_DISPOSITION);
		if (contentDisposition != null) {
			return ContentDisposition.parse(contentDisposition);
		}
		return ContentDisposition.empty();
	}

	/**
	 * Set the {@link Locale} of the content language,
	 * as specified by the {@literal Content-Language} header.
	 * <p>Use {@code put(CONTENT_LANGUAGE, list)} if you need
	 * to set multiple content languages.</p>
	 * @since 5.0
	 */
	public void setContentLanguage(@Nullable Locale locale) {
		setOrRemove(CONTENT_LANGUAGE, (locale != null ? locale.toLanguageTag() : null));
	}

	/**
	 * Return the first {@link Locale} of the content languages,
	 * as specified by the {@literal Content-Language} header.
	 * <p>Returns {@code null} when the content language is unknown.
	 * <p>Use {@code getValuesAsList(CONTENT_LANGUAGE)} if you need
	 * to get multiple content languages.</p>
	 * @since 5.0
	 */
	@Nullable
	public Locale getContentLanguage() {
		return getValuesAsList(CONTENT_LANGUAGE)
				.stream()
				.findFirst()
				.map(Locale::forLanguageTag)
				.orElse(null);
	}

	/**
	 * Set the length of the body in bytes, as specified by the
	 * {@code Content-Length} header.
	 */
	public void setContentLength(long contentLength) {
		set(CONTENT_LENGTH, Long.toString(contentLength));
	}

	/**
	 * Return the length of the body in bytes, as specified by the
	 * {@code Content-Length} header.
	 * <p>Returns -1 when the content-length is unknown.
	 */
	public long getContentLength() {
		String value = getFirst(CONTENT_LENGTH);
		return (value != null ? Long.parseLong(value) : -1);
	}

	/**
	 * Set the {@linkplain MediaType media type} of the body,
	 * as specified by the {@code Content-Type} header.
	 */
	public void setContentType(@Nullable MediaType mediaType) {
		if (mediaType != null) {
			Assert.isTrue(!mediaType.isWildcardType(), "Content-Type cannot contain wildcard type '*'");
			Assert.isTrue(!mediaType.isWildcardSubtype(), "Content-Type cannot contain wildcard subtype '*'");
			set(CONTENT_TYPE, mediaType.toString());
		}
		else {
			remove(CONTENT_TYPE);
		}
	}

	/**
	 * Return the {@linkplain MediaType media type} of the body, as specified
	 * by the {@code Content-Type} header.
	 * <p>Returns {@code null} when the content-type is unknown.
	 */
	@Nullable
	public MediaType getContentType() {
		String value = getFirst(CONTENT_TYPE);
		return (StringUtils.hasLength(value) ? MediaType.parseMediaType(value) : null);
	}

	/**
	 * Set the date and time at which the message was created, as specified
	 * by the {@code Date} header.
	 * @since 5.2
	 */
	public void setDate(ZonedDateTime date) {
		setZonedDateTime(DATE, date);
	}

	/**
	 * Set the date and time at which the message was created, as specified
	 * by the {@code Date} header.
	 * @since 5.2
	 */
	public void setDate(Instant date) {
		setInstant(DATE, date);
	}

	/**
	 * Set the date and time at which the message was created, as specified
	 * by the {@code Date} header.
	 * <p>The date should be specified as the number of milliseconds since
	 * January 1, 1970 GMT.
	 */
	public void setDate(long date) {
		setDate(DATE, date);
	}

	/**
	 * Return the date and time at which the message was created, as specified
	 * by the {@code Date} header.
	 * <p>The date is returned as the number of milliseconds since
	 * January 1, 1970 GMT. Returns -1 when the date is unknown.
	 * @throws IllegalArgumentException if the value cannot be converted to a date
	 */
	public long getDate() {
		return getFirstDate(DATE);
	}

	/**
	 * Set the (new) entity tag of the body, as specified by the {@code ETag} header.
	 */
	public void setETag(@Nullable String etag) {
		if (etag != null) {
			Assert.isTrue(etag.startsWith("\"") || etag.startsWith("W/"),
					"Invalid ETag: does not start with W/ or \"");
			Assert.isTrue(etag.endsWith("\""), "Invalid ETag: does not end with \"");
			set(ETAG, etag);
		}
		else {
			remove(ETAG);
		}
	}

	/**
	 * Return the entity tag of the body, as specified by the {@code ETag} header.
	 */
	@Nullable
	public String getETag() {
		return getFirst(ETAG);
	}

	/**
	 * Set the duration after which the message is no longer valid,
	 * as specified by the {@code Expires} header.
	 * @since 5.0.5
	 */
	public void setExpires(ZonedDateTime expires) {
		setZonedDateTime(EXPIRES, expires);
	}

	/**
	 * Set the date and time at which the message is no longer valid,
	 * as specified by the {@code Expires} header.
	 * @since 5.2
	 */
	public void setExpires(Instant expires) {
		setInstant(EXPIRES, expires);
	}

	/**
	 * Set the date and time at which the message is no longer valid,
	 * as specified by the {@code Expires} header.
	 * <p>The date should be specified as the number of milliseconds since
	 * January 1, 1970 GMT.
	 */
	public void setExpires(long expires) {
		setDate(EXPIRES, expires);
	}

	/**
	 * Return the date and time at which the message is no longer valid,
	 * as specified by the {@code Expires} header.
	 * <p>The date is returned as the number of milliseconds since
	 * January 1, 1970 GMT. Returns -1 when the date is unknown.
	 * @see #getFirstZonedDateTime(String)
	 */
	public long getExpires() {
		return getFirstDate(EXPIRES, false);
	}

	/**
	 * Set the (new) value of the {@code Host} header.
	 * <p>If the given {@linkplain InetSocketAddress#getPort() port} is {@code 0},
	 * the host header will only contain the
	 * {@linkplain InetSocketAddress#getHostString() host name}.
	 * @since 5.0
	 */
	public void setHost(@Nullable InetSocketAddress host) {
		if (host != null) {
			String value = host.getHostString();
			int port = host.getPort();
			if (port != 0) {
				value = value + ":" + port;
			}
			set(HOST, value);
		}
		else {
			remove(HOST, null);
		}
	}

	/**
	 * Return the value of the {@code Host} header, if available.
	 * <p>If the header value does not contain a port, the
	 * {@linkplain InetSocketAddress#getPort() port} in the returned address will
	 * be {@code 0}.
	 * @since 5.0
	 */
	@Nullable
	public InetSocketAddress getHost() {
		String value = getFirst(HOST);
		if (value == null) {
			return null;
		}

		String host = null;
		int port = 0;
		int separator = (value.startsWith("[") ? value.indexOf(':', value.indexOf(']')) : value.lastIndexOf(':'));
		if (separator != -1) {
			host = value.substring(0, separator);
			String portString = value.substring(separator + 1);
			try {
				port = Integer.parseInt(portString);
			}
			catch (NumberFormatException ex) {
				// ignore
			}
		}

		if (host == null) {
			host = value;
		}
		return InetSocketAddress.createUnresolved(host, port);
	}

	/**
	 * Set the (new) value of the {@code If-Match} header.
	 * @since 4.3
	 */
	public void setIfMatch(String ifMatch) {
		set(IF_MATCH, ifMatch);
	}

	/**
	 * Set the (new) value of the {@code If-Match} header.
	 * @since 4.3
	 */
	public void setIfMatch(List<String> ifMatchList) {
		set(IF_MATCH, toCommaDelimitedString(ifMatchList));
	}

	/**
	 * Return the value of the {@code If-Match} header.
	 * @throws IllegalArgumentException if parsing fails
	 * @since 4.3
	 */
	public List<String> getIfMatch() {
		return getETagValuesAsList(IF_MATCH);
	}

	/**
	 * Set the time the resource was last changed, as specified by the
	 * {@code Last-Modified} header.
	 * @since 5.1.4
	 */
	public void setIfModifiedSince(ZonedDateTime ifModifiedSince) {
		setZonedDateTime(IF_MODIFIED_SINCE, ifModifiedSince.withZoneSameInstant(GMT));
	}

	/**
	 * Set the time the resource was last changed, as specified by the
	 * {@code Last-Modified} header.
	 * @since 5.1.4
	 */
	public void setIfModifiedSince(Instant ifModifiedSince) {
		setInstant(IF_MODIFIED_SINCE, ifModifiedSince);
	}

	/**
	 * Set the (new) value of the {@code If-Modified-Since} header.
	 * <p>The date should be specified as the number of milliseconds since
	 * January 1, 1970 GMT.
	 */
	public void setIfModifiedSince(long ifModifiedSince) {
		setDate(IF_MODIFIED_SINCE, ifModifiedSince);
	}

	/**
	 * Return the value of the {@code If-Modified-Since} header.
	 * <p>The date is returned as the number of milliseconds since
	 * January 1, 1970 GMT. Returns -1 when the date is unknown.
	 * @see #getFirstZonedDateTime(String)
	 */
	public long getIfModifiedSince() {
		return getFirstDate(IF_MODIFIED_SINCE, false);
	}

	/**
	 * Set the (new) value of the {@code If-None-Match} header.
	 */
	public void setIfNoneMatch(String ifNoneMatch) {
		set(IF_NONE_MATCH, ifNoneMatch);
	}

	/**
	 * Set the (new) values of the {@code If-None-Match} header.
	 */
	public void setIfNoneMatch(List<String> ifNoneMatchList) {
		set(IF_NONE_MATCH, toCommaDelimitedString(ifNoneMatchList));
	}

	/**
	 * Return the value of the {@code If-None-Match} header.
	 * @throws IllegalArgumentException if parsing fails
	 */
	public List<String> getIfNoneMatch() {
		return getETagValuesAsList(IF_NONE_MATCH);
	}

	/**
	 * Set the time the resource was last changed, as specified by the
	 * {@code Last-Modified} header.
	 * @since 5.1.4
	 */
	public void setIfUnmodifiedSince(ZonedDateTime ifUnmodifiedSince) {
		setZonedDateTime(IF_UNMODIFIED_SINCE, ifUnmodifiedSince.withZoneSameInstant(GMT));
	}

	/**
	 * Set the time the resource was last changed, as specified by the
	 * {@code Last-Modified} header.
	 * @since 5.1.4
	 */
	public void setIfUnmodifiedSince(Instant ifUnmodifiedSince) {
		setInstant(IF_UNMODIFIED_SINCE, ifUnmodifiedSince);
	}

	/**
	 * Set the (new) value of the {@code If-Unmodified-Since} header.
	 * <p>The date should be specified as the number of milliseconds since
	 * January 1, 1970 GMT.
	 * @since 4.3
	 */
	public void setIfUnmodifiedSince(long ifUnmodifiedSince) {
		setDate(IF_UNMODIFIED_SINCE, ifUnmodifiedSince);
	}

	/**
	 * Return the value of the {@code If-Unmodified-Since} header.
	 * <p>The date is returned as the number of milliseconds since
	 * January 1, 1970 GMT. Returns -1 when the date is unknown.
	 * @since 4.3
	 * @see #getFirstZonedDateTime(String)
	 */
	public long getIfUnmodifiedSince() {
		return getFirstDate(IF_UNMODIFIED_SINCE, false);
	}

	/**
	 * Set the time the resource was last changed, as specified by the
	 * {@code Last-Modified} header.
	 * @since 5.1.4
	 */
	public void setLastModified(ZonedDateTime lastModified) {
		setZonedDateTime(LAST_MODIFIED, lastModified.withZoneSameInstant(GMT));
	}

	/**
	 * Set the time the resource was last changed, as specified by the
	 * {@code Last-Modified} header.
	 * @since 5.1.4
	 */
	public void setLastModified(Instant lastModified) {
		setInstant(LAST_MODIFIED, lastModified);
	}

	/**
	 * Set the time the resource was last changed, as specified by the
	 * {@code Last-Modified} header.
	 * <p>The date should be specified as the number of milliseconds since
	 * January 1, 1970 GMT.
	 */
	public void setLastModified(long lastModified) {
		setDate(LAST_MODIFIED, lastModified);
	}

	/**
	 * Return the time the resource was last changed, as specified by the
	 * {@code Last-Modified} header.
	 * <p>The date is returned as the number of milliseconds since
	 * January 1, 1970 GMT. Returns -1 when the date is unknown.
	 * @see #getFirstZonedDateTime(String)
	 */
	public long getLastModified() {
		return getFirstDate(LAST_MODIFIED, false);
	}

	/**
	 * Set the (new) location of a resource,
	 * as specified by the {@code Location} header.
	 */
	public void setLocation(@Nullable URI location) {
		setOrRemove(LOCATION, (location != null ? location.toASCIIString() : null));
	}

	/**
	 * Return the (new) location of a resource
	 * as specified by the {@code Location} header.
	 * <p>Returns {@code null} when the location is unknown.
	 */
	@Nullable
	public URI getLocation() {
		String value = getFirst(LOCATION);
		return (value != null ? URI.create(value) : null);
	}

	/**
	 * Set the (new) value of the {@code Origin} header.
	 */
	public void setOrigin(@Nullable String origin) {
		setOrRemove(ORIGIN, origin);
	}

	/**
	 * Return the value of the {@code Origin} header.
	 */
	@Nullable
	public String getOrigin() {
		return getFirst(ORIGIN);
	}

	/**
	 * Set the (new) value of the {@code Pragma} header.
	 */
	public void setPragma(@Nullable String pragma) {
		setOrRemove(PRAGMA, pragma);
	}

	/**
	 * Return the value of the {@code Pragma} header.
	 */
	@Nullable
	public String getPragma() {
		return getFirst(PRAGMA);
	}

	/**
	 * Sets the (new) value of the {@code Range} header.
	 */
	public void setRange(List<HttpRange> ranges) {
		String value = HttpRange.toString(ranges);
		set(RANGE, value);
	}

	/**
	 * Return the value of the {@code Range} header.
	 * <p>Returns an empty list when the range is unknown.
	 */
	public List<HttpRange> getRange() {
		String value = getFirst(RANGE);
		return HttpRange.parseRanges(value);
	}

	/**
	 * Set the (new) value of the {@code Upgrade} header.
	 */
	public void setUpgrade(@Nullable String upgrade) {
		setOrRemove(UPGRADE, upgrade);
	}

	/**
	 * Return the value of the {@code Upgrade} header.
	 */
	@Nullable
	public String getUpgrade() {
		return getFirst(UPGRADE);
	}

	/**
	 * Set the request header names (e.g. "Accept-Language") for which the
	 * response is subject to content negotiation and variances based on the
	 * value of those request headers.
	 * @param requestHeaders the request header names
	 * @since 4.3
	 */
	public void setVary(List<String> requestHeaders) {
		set(VARY, toCommaDelimitedString(requestHeaders));
	}

	/**
	 * Return the request header names subject to content negotiation.
	 * @since 4.3
	 */
	public List<String> getVary() {
		return getValuesAsList(VARY);
	}

	/**
	 * Set the given date under the given header name after formatting it as a string
	 * using the RFC-1123 date-time formatter. The equivalent of
	 * {@link #set(String, String)} but for date headers.
	 * @since 5.0
	 */
	public void setZonedDateTime(String headerName, ZonedDateTime date) {
		set(headerName, DATE_FORMATTER.format(date));
	}

	/**
	 * Set the given date under the given header name after formatting it as a string
	 * using the RFC-1123 date-time formatter. The equivalent of
	 * {@link #set(String, String)} but for date headers.
	 * @since 5.1.4
	 */
	public void setInstant(String headerName, Instant date) {
		setZonedDateTime(headerName, ZonedDateTime.ofInstant(date, GMT));
	}

	/**
	 * Set the given date under the given header name after formatting it as a string
	 * using the RFC-1123 date-time formatter. The equivalent of
	 * {@link #set(String, String)} but for date headers.
	 * @since 3.2.4
	 * @see #setZonedDateTime(String, ZonedDateTime)
	 */
	public void setDate(String headerName, long date) {
		setInstant(headerName, Instant.ofEpochMilli(date));
	}

	/**
	 * Parse the first header value for the given header name as a date,
	 * return -1 if there is no value, or raise {@link IllegalArgumentException}
	 * if the value cannot be parsed as a date.
	 * @param headerName the header name
	 * @return the parsed date header, or -1 if none
	 * @since 3.2.4
	 * @see #getFirstZonedDateTime(String)
	 */
	public long getFirstDate(String headerName) {
		return getFirstDate(headerName, true);
	}

	/**
	 * Parse the first header value for the given header name as a date,
	 * return -1 if there is no value or also in case of an invalid value
	 * (if {@code rejectInvalid=false}), or raise {@link IllegalArgumentException}
	 * if the value cannot be parsed as a date.
	 * @param headerName the header name
	 * @param rejectInvalid whether to reject invalid values with an
	 * {@link IllegalArgumentException} ({@code true}) or rather return -1
	 * in that case ({@code false})
	 * @return the parsed date header, or -1 if none (or invalid)
	 * @see #getFirstZonedDateTime(String, boolean)
	 */
	private long getFirstDate(String headerName, boolean rejectInvalid) {
		ZonedDateTime zonedDateTime = getFirstZonedDateTime(headerName, rejectInvalid);
		return (zonedDateTime != null ? zonedDateTime.toInstant().toEpochMilli() : -1);
	}

	/**
	 * Parse the first header value for the given header name as a date,
	 * return {@code null} if there is no value, or raise {@link IllegalArgumentException}
	 * if the value cannot be parsed as a date.
	 * @param headerName the header name
	 * @return the parsed date header, or {@code null} if none
	 * @since 5.0
	 */
	@Nullable
	public ZonedDateTime getFirstZonedDateTime(String headerName) {
		return getFirstZonedDateTime(headerName, true);
	}

	/**
	 * Parse the first header value for the given header name as a date,
	 * return {@code null} if there is no value or also in case of an invalid value
	 * (if {@code rejectInvalid=false}), or raise {@link IllegalArgumentException}
	 * if the value cannot be parsed as a date.
	 * @param headerName the header name
	 * @param rejectInvalid whether to reject invalid values with an
	 * {@link IllegalArgumentException} ({@code true}) or rather return {@code null}
	 * in that case ({@code false})
	 * @return the parsed date header, or {@code null} if none (or invalid)
	 */
	@Nullable
	private ZonedDateTime getFirstZonedDateTime(String headerName, boolean rejectInvalid) {
		String headerValue = getFirst(headerName);
		if (headerValue == null) {
			// No header value sent at all
			return null;
		}
		if (headerValue.length() >= 3) {
			// Short "0" or "-1" like values are never valid HTTP date headers...
			// Let's only bother with DateTimeFormatter parsing for long enough values.

			// See https://stackoverflow.com/questions/12626699/if-modified-since-http-header-passed-by-ie9-includes-length
			int parametersIndex = headerValue.indexOf(';');
			if (parametersIndex != -1) {
				headerValue = headerValue.substring(0, parametersIndex);
			}

			for (DateTimeFormatter dateFormatter : DATE_PARSERS) {
				try {
					return ZonedDateTime.parse(headerValue, dateFormatter);
				}
				catch (DateTimeParseException ex) {
					// ignore
				}
			}

		}
		if (rejectInvalid) {
			throw new IllegalArgumentException("Cannot parse date value \"" + headerValue +
					"\" for \"" + headerName + "\" header");
		}
		return null;
	}

	/**
	 * Return all values of a given header name,
	 * even if this header is set multiple times.
	 * @param headerName the header name
	 * @return all associated values
	 * @since 4.3
	 */
	public List<String> getValuesAsList(String headerName) {
		List<String> values = get(headerName);
		if (values != null) {
			List<String> result = new ArrayList<>();
			for (String value : values) {
				if (value != null) {
					Collections.addAll(result, StringUtils.tokenizeToStringArray(value, ","));
				}
			}
			return result;
		}
		return Collections.emptyList();
	}

	/**
	 * Remove the well-known {@code "Content-*"} HTTP headers.
	 * <p>Such headers should be cleared from the response if the intended
	 * body can't be written due to errors.
	 * @since 5.2.3
	 */
	public void clearContentHeaders() {
		this.headers.remove(HttpHeaders.CONTENT_DISPOSITION);
		this.headers.remove(HttpHeaders.CONTENT_ENCODING);
		this.headers.remove(HttpHeaders.CONTENT_LANGUAGE);
		this.headers.remove(HttpHeaders.CONTENT_LENGTH);
		this.headers.remove(HttpHeaders.CONTENT_LOCATION);
		this.headers.remove(HttpHeaders.CONTENT_RANGE);
		this.headers.remove(HttpHeaders.CONTENT_TYPE);
	}

	/**
	 * Retrieve a combined result from the field values of the ETag header.
	 * @param headerName the header name
	 * @return the combined result
	 * @throws IllegalArgumentException if parsing fails
	 * @since 4.3
	 */
	protected List<String> getETagValuesAsList(String headerName) {
		List<String> values = get(headerName);
		if (values != null) {
			List<String> result = new ArrayList<>();
			for (String value : values) {
				if (value != null) {
					Matcher matcher = ETAG_HEADER_VALUE_PATTERN.matcher(value);
					while (matcher.find()) {
						if ("*".equals(matcher.group())) {
							result.add(matcher.group());
						}
						else {
							result.add(matcher.group(1));
						}
					}
					if (result.isEmpty()) {
						throw new IllegalArgumentException(
								"Could not parse header '" + headerName + "' with value '" + value + "'");
					}
				}
			}
			return result;
		}
		return Collections.emptyList();
	}

	/**
	 * Retrieve a combined result from the field values of multi-valued headers.
	 * @param headerName the header name
	 * @return the combined result
	 * @since 4.3
	 */
	@Nullable
	protected String getFieldValues(String headerName) {
		List<String> headerValues = get(headerName);
		return (headerValues != null ? toCommaDelimitedString(headerValues) : null);
	}

	/**
	 * Turn the given list of header values into a comma-delimited result.
	 * @param headerValues the list of header values
	 * @return a combined result with comma delimitation
	 */
	protected String toCommaDelimitedString(List<String> headerValues) {
		StringJoiner joiner = new StringJoiner(", ");
		for (String val : headerValues) {
			if (val != null) {
				joiner.add(val);
			}
		}
		return joiner.toString();
	}

	/**
	 * Set the given header value, or remove the header if {@code null}.
	 * @param headerName the header name
	 * @param headerValue the header value, or {@code null} for none
	 */
	private void setOrRemove(String headerName, @Nullable String headerValue) {
		if (headerValue != null) {
			set(headerName, headerValue);
		}
		else {
			remove(headerName);
		}
	}


	// MultiValueMap implementation

	/**
	 * Return the first header value for the given header name, if any.
	 * @param headerName the header name
	 * @return the first header value, or {@code null} if none
	 */
	@Override
	@Nullable
	public String getFirst(String headerName) {
		return this.headers.getFirst(headerName);
	}

	/**
	 * Add the given, single header value under the given name.
	 * @param headerName the header name
	 * @param headerValue the header value
	 * @throws UnsupportedOperationException if adding headers is not supported
	 * @see #put(String, List)
	 * @see #set(String, String)
	 */
	@Override
	public void add(String headerName, @Nullable String headerValue) {
		this.headers.add(headerName, headerValue);
	}

	@Override
	public void addAll(String key, List<? extends String> values) {
		this.headers.addAll(key, values);
	}

	@Override
	public void addAll(MultiValueMap<String, String> values) {
		this.headers.addAll(values);
	}

	/**
	 * Set the given, single header value under the given name.
	 * @param headerName the header name
	 * @param headerValue the header value
	 * @throws UnsupportedOperationException if adding headers is not supported
	 * @see #put(String, List)
	 * @see #add(String, String)
	 */
	@Override
	public void set(String headerName, @Nullable String headerValue) {
		this.headers.set(headerName, headerValue);
	}

	@Override
	public void setAll(Map<String, String> values) {
		this.headers.setAll(values);
	}

	@Override
	public Map<String, String> toSingleValueMap() {
		return this.headers.toSingleValueMap();
	}


	// Map implementation

	@Override
	public int size() {
		return this.headers.size();
	}

	@Override
	public boolean isEmpty() {
		return this.headers.isEmpty();
	}

	@Override
	public boolean containsKey(Object key) {
		return this.headers.containsKey(key);
	}

	@Override
	public boolean containsValue(Object value) {
		return this.headers.containsValue(value);
	}

	@Override
	@Nullable
	public List<String> get(Object key) {
		return this.headers.get(key);
	}

	@Override
	public List<String> put(String key, List<String> value) {
		return this.headers.put(key, value);
	}

	@Override
	public List<String> remove(Object key) {
		return this.headers.remove(key);
	}

	@Override
	public void putAll(Map<? extends String, ? extends List<String>> map) {
		this.headers.putAll(map);
	}

	@Override
	public void clear() {
		this.headers.clear();
	}

	@Override
	public Set<String> keySet() {
		return this.headers.keySet();
	}

	@Override
	public Collection<List<String>> values() {
		return this.headers.values();
	}

	@Override
	public Set<Entry<String, List<String>>> entrySet() {
		return this.headers.entrySet();
	}


	@Override
	public boolean equals(@Nullable Object other) {
		if (this == other) {
			return true;
		}
		if (!(other instanceof HttpHeaders)) {
			return false;
		}
		return unwrap(this).equals(unwrap((HttpHeaders) other));
	}

	private static MultiValueMap<String, String> unwrap(HttpHeaders headers) {
		while (headers.headers instanceof HttpHeaders) {
			headers = (HttpHeaders) headers.headers;
		}
		return headers.headers;
	}

	@Override
	public int hashCode() {
		return this.headers.hashCode();
	}

	@Override
	public String toString() {
		return formatHeaders(this.headers);
	}


	/**
<<<<<<< HEAD
	 * Apply a read-only {@code HttpHeaders} wrapper around the given headers
	 * that also caches the parsed representations of the "Accept" and
	 * "Content-Type" headers.
=======
	 * Apply a read-only {@code HttpHeaders} wrapper around the given headers,
	 * if necessary.
	 * @param headers the headers to expose
	 * @return a read-only variant of the headers, or the original headers as-is
>>>>>>> f3d4df2f
	 */
	public static HttpHeaders readOnlyHttpHeaders(HttpHeaders headers) {
		Assert.notNull(headers, "HttpHeaders must not be null");
		return (headers instanceof ReadOnlyHttpHeaders ? headers : new ReadOnlyHttpHeaders(headers.headers));
	}

	/**
	 * Remove any read-only wrapper that may have been previously applied around
	 * the given headers via {@link #readOnlyHttpHeaders(HttpHeaders)}.
	 * @param headers the headers to expose
	 * @return a writable variant of the headers, or the original headers as-is
	 * @since 5.1.1
	 */
	public static HttpHeaders writableHttpHeaders(HttpHeaders headers) {
		Assert.notNull(headers, "HttpHeaders must not be null");
		if (headers == EMPTY) {
			return new HttpHeaders();
		}
		return (headers instanceof ReadOnlyHttpHeaders ? new HttpHeaders(headers.headers) : headers);
	}

	/**
	 * Helps to format HTTP header values, as HTTP header values themselves can
	 * contain comma-separated values, can become confusing with regular
	 * {@link Map} formatting that also uses commas between entries.
	 * @param headers the headers to format
	 * @return the headers to a String
	 * @since 5.1.4
	 */
	public static String formatHeaders(MultiValueMap<String, String> headers) {
		return headers.entrySet().stream()
				.map(entry -> {
					List<String> values = entry.getValue();
					return entry.getKey() + ":" + (values.size() == 1 ?
							"\"" + values.get(0) + "\"" :
							values.stream().map(s -> "\"" + s + "\"").collect(Collectors.joining(", ")));
				})
				.collect(Collectors.joining(", ", "[", "]"));
	}

	/**
	 * Encode the given username and password into Basic Authentication credentials.
	 * <p>The encoded credentials returned by this method can be supplied to
	 * {@link #setBasicAuth(String)} to set the Basic Authentication header.
	 * @param username the username
	 * @param password the password
	 * @param charset the charset to use to convert the credentials into an octet
	 * sequence. Defaults to {@linkplain StandardCharsets#ISO_8859_1 ISO-8859-1}.
	 * @throws IllegalArgumentException if {@code username} or {@code password}
	 * contains characters that cannot be encoded to the given charset
	 * @since 5.2
	 * @see #setBasicAuth(String)
	 * @see #setBasicAuth(String, String)
	 * @see #setBasicAuth(String, String, Charset)
	 * @see <a href="https://tools.ietf.org/html/rfc7617">RFC 7617</a>
	 */
	public static String encodeBasicAuth(String username, String password, @Nullable Charset charset) {
		Assert.notNull(username, "Username must not be null");
		Assert.doesNotContain(username, ":", "Username must not contain a colon");
		Assert.notNull(password, "Password must not be null");
		if (charset == null) {
			charset = StandardCharsets.ISO_8859_1;
		}

		CharsetEncoder encoder = charset.newEncoder();
		if (!encoder.canEncode(username) || !encoder.canEncode(password)) {
			throw new IllegalArgumentException(
					"Username or password contains characters that cannot be encoded to " + charset.displayName());
		}

		String credentialsString = username + ":" + password;
		byte[] encodedBytes = Base64.getEncoder().encode(credentialsString.getBytes(charset));
		return new String(encodedBytes, charset);
	}

	// Package-private: used in ResponseCookie
	static String formatDate(long date) {
		Instant instant = Instant.ofEpochMilli(date);
		ZonedDateTime time = ZonedDateTime.ofInstant(instant, GMT);
		return DATE_FORMATTER.format(time);
	}

}<|MERGE_RESOLUTION|>--- conflicted
+++ resolved
@@ -1769,16 +1769,10 @@
 
 
 	/**
-<<<<<<< HEAD
-	 * Apply a read-only {@code HttpHeaders} wrapper around the given headers
-	 * that also caches the parsed representations of the "Accept" and
-	 * "Content-Type" headers.
-=======
-	 * Apply a read-only {@code HttpHeaders} wrapper around the given headers,
-	 * if necessary.
+	 * Apply a read-only {@code HttpHeaders} wrapper around the given headers, if necessary.
+	 * <p>Also caches the parsed representations of the "Accept" and "Content-Type" headers.
 	 * @param headers the headers to expose
 	 * @return a read-only variant of the headers, or the original headers as-is
->>>>>>> f3d4df2f
 	 */
 	public static HttpHeaders readOnlyHttpHeaders(HttpHeaders headers) {
 		Assert.notNull(headers, "HttpHeaders must not be null");
